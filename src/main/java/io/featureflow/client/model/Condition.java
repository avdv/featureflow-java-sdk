--- conflicted
+++ resolved
@@ -33,21 +33,6 @@
         Map<String, JsonElement> combined = new HashMap<>();
         combined.putAll(user.getAttributes());
         combined.putAll(user.getSessionAttributes());
-<<<<<<< HEAD
-        for(String attributeKey : combined.keySet()){
-            if(attributeKey.equals(target)){
-                //compare the value using the comparator
-                JsonElement contextValue = combined.get(attributeKey);
-                if(contextValue==null) return false; //does not match if there is no matching value
-                if(contextValue.isJsonArray()){ //if the context value is an array of values
-                    JsonArray ar = contextValue.getAsJsonArray();
-                    for (JsonElement jsonElement : ar) {//return true if any of the list of context values for the key matches
-                        if (operator.evaluate(jsonElement.getAsJsonPrimitive(), values))return true;
-                    }
-                    return false; //else return false
-                }
-                return operator.evaluate(contextValue.getAsJsonPrimitive(), values); //if its a single value then just return the eval
-=======
         if (combined.containsKey(target)) {
             //compare the value using the comparator
             JsonElement contextValue = combined.get(target);
@@ -57,11 +42,9 @@
                     if (operator.evaluate(jsonElement.getAsJsonPrimitive(), values)) return true;
                 }
                 return false; //else return false
->>>>>>> e95c045b
             }
             return operator.evaluate(combined.get(target).getAsJsonPrimitive(), values); //if its a single value then just return the eval
         }
         return false;
-
     }
 }